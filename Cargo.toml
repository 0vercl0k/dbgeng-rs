[package]
name = "dbgeng"
version = "0.1.0"
edition = "2021"
authors = ["Axel '0vercl0k' Souchet"]
<<<<<<< HEAD
license = "MIT OR Apache-2.0"

=======
categories = ["api-bindings"]
description = "Rust binding for the dbgeng COM interfaces."
include = ["/Cargo.toml", "/LICENSE", "/src/**", "/examples/**", "README.md"]
keywords = ["windows", "dbgeng", "debugclient"]
license = "MIT"
repository = "https://github.com/0vercl0k/dbgeng-rs"
rust-version = "1.70"
>>>>>>> a65f4077

# See more keys and their definitions at https://doc.rust-lang.org/cargo/reference/manifest.html

[workspace]
members = [
    "examples/*"
]

[dependencies]
serde = { version = "1", features = ["derive"], optional = true }
bitflags = "2.4.2"
anyhow = { version = "1.0.79" }
paste = "1.0.14"
zerocopy = "0.7.32"

[dependencies.windows]
version = "0.54.0"
features = [
    "implement",
    "Win32_Foundation",
    "Win32_System",
    "Win32_System_Diagnostics",
    "Win32_System_Diagnostics_Debug",
    "Win32_System_Diagnostics_Debug_Extensions",
    "Win32_System_SystemInformation"
]<|MERGE_RESOLUTION|>--- conflicted
+++ resolved
@@ -3,10 +3,7 @@
 version = "0.1.0"
 edition = "2021"
 authors = ["Axel '0vercl0k' Souchet"]
-<<<<<<< HEAD
 license = "MIT OR Apache-2.0"
-
-=======
 categories = ["api-bindings"]
 description = "Rust binding for the dbgeng COM interfaces."
 include = ["/Cargo.toml", "/LICENSE", "/src/**", "/examples/**", "README.md"]
@@ -14,7 +11,6 @@
 license = "MIT"
 repository = "https://github.com/0vercl0k/dbgeng-rs"
 rust-version = "1.70"
->>>>>>> a65f4077
 
 # See more keys and their definitions at https://doc.rust-lang.org/cargo/reference/manifest.html
 
